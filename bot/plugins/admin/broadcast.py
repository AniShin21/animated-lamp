--- conflicted
+++ resolved
@@ -43,9 +43,8 @@
         if not c.broadcast_ids.get(broadcast_id):
             break
     
-<<<<<<< HEAD
-    await m.reply_text(
-        text = f"Broadcast initiated! You will be notified with log file when the all users are notified."
+    out = await m.reply_text(
+        text = f"Broadcast initiated! You will be notified with log file when all the users are notified."
         reply_markup = InlineKeyboardMarkup(
             [
                 [
@@ -54,10 +53,6 @@
                 ]
             ]
         )
-=======
-    out = await m.reply_text(
-        f"Broadcast initiated! You will be notified with log file when the all users are notified. To cancel this broadcast send `/cancel_broadcast {broadcast_id}`. To check status send `/check_broadcast_status {broadcast_id}`.", True
->>>>>>> 0cccf5f4
     )
     start_time = time.time()
     total_users = await c.db.total_users_count()
@@ -107,11 +102,18 @@
     
     await asyncio.sleep(3)
     
-    if failed == 0:
-        await m.reply_text(f"broadcast completed in `{completed_in}`\n\nTotal users {total_users}.\nTotal done {done}, {success} success and {failed} failed.", True)
-    else:
-        await m.reply_document('broadcast.txt', caption=f"broadcast completed in `{completed_in}`\n\nTotal users {total_users}.\nTotal done {done}, {success} success and {failed} failed.", quote=True)
-    
     await out.delete()
     
+    if failed == 0:
+        await m.reply_text(
+            text="broadcast completed in `{completed_in}`\n\nTotal users {total_users}.\nTotal done {done}, {success} success and {failed} failed.",
+            quote=True
+        )
+    else:
+        await m.reply_document(
+            document='broadcast.txt',
+            caption=f"broadcast completed in `{completed_in}`\n\nTotal users {total_users}.\nTotal done {done}, {success} success and {failed} failed.",
+            quote=True
+        )
+    
     await aiofiles.os.remove('broadcast.txt')